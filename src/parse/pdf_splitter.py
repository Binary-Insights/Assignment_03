--- conflicted
+++ resolved
@@ -1,1299 +1,538 @@
-<<<<<<< HEAD
-"""
-PDF Splitter Utility - Break Large PDFs into Smaller, Manageable Chunks
-
-This module provides functionality to split large PDF files into smaller chunks based on:
-- Fixed number of pages per chunk
-- Maximum file size per chunk
-- Custom page ranges
-- Automatic optimization
-
-Features:
-- Preserves document metadata
-- Maintains page order and formatting
-- Generates split reports
-- Handles various PDF types
-- Progress tracking and logging
-"""
-
-import logging
-import json
-import os
-from pathlib import Path
-from datetime import datetime
-from typing import List, Dict, Tuple, Optional, Any
-from dataclasses import dataclass, asdict
-
-try:
-    import PyPDF2
-    from PyPDF2 import PdfReader, PdfWriter
-    PYPDF2_AVAILABLE = True
-except ImportError:
-    PYPDF2_AVAILABLE = False
-
-try:
-    from pypdf import PdfReader as PdfReaderAlt, PdfWriter as PdfWriterAlt
-    PYPDF_AVAILABLE = True
-except ImportError:
-    PYPDF_AVAILABLE = False
-=======
-#!/usr/bin/env python3
-# -*- coding: utf-8 -*-
-"""
-PDF Splitter Utility — fast & predictable
-
-- Backends:
-  - PyMuPDF (fitz) preferred: compiled, very fast page-range copy
-  - pypdf fallback: pure-Python (slower), but robust
-  - Optional: qpdf CLI for maximum throughput
-- Modes:
-  * split_by_page_count (fastest and most deterministic)
-  * split_by_file_size (one-pass adaptive; no inner shrink/retry loop)
-- Implementation details:
-  * Reuses a single open fitz.Document across all chunks
-  * For PyMuPDF saves: garbage=4 and deflate=True for compact output
-  * Rotating logs + JSON manifest per run
-"""
-
-from __future__ import annotations
-
-import argparse
-import json
-import logging
-import math
-import os
-import shutil
-import subprocess
-import sys
-import tempfile
-from dataclasses import dataclass
-from datetime import datetime
-from logging.handlers import RotatingFileHandler
-from pathlib import Path
-from typing import Any, Dict, List, Optional, Tuple
-
-# ---------- Optional fast backend ----------
-_PYMUPDF = False
-try:
-    import fitz  # PyMuPDF
-    _PYMUPDF = True
-except Exception:
-    _PYMUPDF = False
-
-# ---------- Primary minimal backend (fallback) ----------
-_PYPDF = False
-try:
-    from pypdf import PdfReader as _PdfReader, PdfWriter as _PdfWriter
-    _PYPDF = True
-except Exception:
-    _PYPDF = False
->>>>>>> 20be52ef
-
-
-@dataclass
-class SplitConfig:
-<<<<<<< HEAD
-    """Configuration for PDF splitting"""
-    pages_per_chunk: Optional[int] = None
-    max_file_size_mb: Optional[float] = None
-    output_base_dir: str = "data/raw"  # Base directory for output
-    preserve_metadata: bool = True
-    add_page_numbers: bool = True
-    compression: bool = True
-    create_manifest: bool = True
-=======
-    pages_per_chunk: Optional[int] = None
-    max_file_size_mb: Optional[float] = None
-    output_base_dir: str = "data/raw"
-    preserve_metadata: bool = True
-    create_manifest: bool = True
-    log_dir: str = "data/logs/pdf_splitting"
-    log_level: str = "INFO"
-    engine: str = "auto"  # auto | pymupdf | pypdf | qpdf
-    qpdf_path: str = "qpdf"  # used if engine == qpdf
->>>>>>> 20be52ef
-
-
-@dataclass
-class SplitResult:
-<<<<<<< HEAD
-    """Result of a PDF split operation"""
-=======
->>>>>>> 20be52ef
-    original_file: str
-    total_pages: int
-    total_chunks: int
-    chunk_files: List[str]
-    chunk_pages: List[int]
-    chunk_sizes: List[float]
-    metadata: Dict[str, Any]
-    processing_time: float
-    success: bool
-    error_message: Optional[str] = None
-
-
-class PDFSplitter:
-<<<<<<< HEAD
-    """
-    Utility class to split large PDF files into smaller, manageable chunks.
-    
-    Supports multiple splitting strategies:
-    - Fixed pages per chunk
-    - Fixed file size limits
-    - Custom page ranges
-    """
-    
-    def __init__(self, config: SplitConfig = None):
-        """
-        Initialize PDF Splitter.
-        
-        Args:
-            config (SplitConfig): Configuration for splitting behavior
-        """
-        self.config = config or SplitConfig()
-        self.logger = self._setup_logging()
-        self._validate_pdf_library()
-        
-    def _setup_logging(self) -> logging.Logger:
-        """Setup logging configuration."""
-        logger = logging.getLogger('PDFSplitter')
-        logger.setLevel(logging.INFO)
-        
-        # Create logs directory
-        log_dir = Path("data/logs/pdf_splitting")
-        log_dir.mkdir(parents=True, exist_ok=True)
-        
-        # Create file handler
-        log_file = log_dir / 'pdf_splitter.log'
-        handler = logging.FileHandler(log_file)
-        handler.setLevel(logging.INFO)
-        
-        # Create formatter
-        formatter = logging.Formatter(
-            '%(asctime)s - %(name)s - %(levelname)s - %(message)s'
-        )
-        handler.setFormatter(formatter)
-        
-        # Add handler to logger
-        if not logger.handlers:
-            logger.addHandler(handler)
-        
-        return logger
-    
-    def _validate_pdf_library(self):
-        """Validate that at least one PDF library is available."""
-        if not PYPDF2_AVAILABLE and not PYPDF_AVAILABLE:
-            raise ImportError(
-                "No PDF library found. Install one of:\n"
-                "  pip install PyPDF2\n"
-                "  pip install pypdf"
-            )
-        
-        available = []
-        if PYPDF2_AVAILABLE:
-            available.append("PyPDF2")
-        if PYPDF_AVAILABLE:
-            available.append("pypdf")
-        
-        self.logger.info(f"PDF libraries available: {', '.join(available)}")
-    
-    def _get_pdf_reader(self, pdf_path: Path):
-        """Get appropriate PDF reader based on available libraries."""
-        if PYPDF2_AVAILABLE:
-            return PdfReader(str(pdf_path))
-        else:
-            return PdfReaderAlt(str(pdf_path))
-    
-    def _get_pdf_writer(self):
-        """Get appropriate PDF writer based on available libraries."""
-        if PYPDF2_AVAILABLE:
-            return PdfWriter()
-        else:
-            return PdfWriterAlt()
-    
-    def _get_file_size_mb(self, file_path: Path) -> float:
-        """Get file size in MB."""
-        return file_path.stat().st_size / (1024 * 1024)
-    
-    def split_by_page_count(
-        self,
-        pdf_path: str,
-        pages_per_chunk: int,
-        company_ticker: Optional[str] = None
-    ) -> SplitResult:
-        """
-        Split PDF into chunks with fixed number of pages.
-        
-        Args:
-            pdf_path (str): Path to PDF file to split
-            pages_per_chunk (int): Number of pages per chunk
-            company_ticker (str): Company ticker for organization
-            
-        Returns:
-            SplitResult: Information about split operation
-        """
-        pdf_path = Path(pdf_path)
-        start_time = datetime.now()
-        
-        self.logger.info("="*60)
-        self.logger.info(f"Starting PDF split by page count: {pdf_path.name}")
-        self.logger.info(f"Pages per chunk: {pages_per_chunk}")
-        
-        if not pdf_path.exists():
-            self.logger.error(f"PDF file not found: {pdf_path}")
-            return SplitResult(
-                original_file=str(pdf_path),
-                total_pages=0,
-                total_chunks=0,
-                chunk_files=[],
-                chunk_pages=[],
-                chunk_sizes=[],
-                metadata={},
-                processing_time=0,
-                success=False,
-                error_message=f"File not found: {pdf_path}"
-            )
-        
-        try:
-            # Read the PDF
-            self.logger.info("Reading PDF file...")
-            reader = self._get_pdf_reader(pdf_path)
-            total_pages = len(reader.pages)
-            
-            self.logger.info(f"Total pages in PDF: {total_pages}")
-            self.logger.info(f"File size: {self._get_file_size_mb(pdf_path):.2f} MB")
-            
-            # Extract metadata
-            metadata = self._extract_metadata(reader)
-            
-            # Create output directory
-            # Path: data/raw/{company_ticker}/pdf/split_pdfs/{pdf_name}/
-            if company_ticker:
-                output_dir = (
-                    Path(self.config.output_base_dir) / 
-                    company_ticker / 
-                    "pdf" / 
-                    "split_pdfs" 
-                )
-            else:
-                # Fallback if no ticker provided - use pdf/split_pdfs structure
-                output_dir = (
-                    Path(self.config.output_base_dir) / 
-                    "pdf" / 
-                    "split_pdfs" 
-                )
-            
-            output_dir.mkdir(parents=True, exist_ok=True)
-            self.logger.info(f"Output directory: {output_dir}")
-            
-            # Calculate chunks
-            total_chunks = (total_pages + pages_per_chunk - 1) // pages_per_chunk
-            self.logger.info(f"Total chunks to create: {total_chunks}")
-            
-            chunk_files = []
-            chunk_pages = []
-            chunk_sizes = []
-            
-            # Create chunks
-            for chunk_idx in range(total_chunks):
-                start_page = chunk_idx * pages_per_chunk
-                end_page = min((chunk_idx + 1) * pages_per_chunk, total_pages)
-                pages_in_chunk = end_page - start_page
-                
-                self.logger.info(f"Creating chunk {chunk_idx + 1}/{total_chunks}...")
-                self.logger.debug(f"  Pages {start_page} to {end_page} ({pages_in_chunk} pages)")
-                
-                # Create chunk file
-                chunk_file = output_dir / f"{pdf_path.stem}_part_{chunk_idx + 1:03d}.pdf"
-                self._write_pdf_chunk(
-                    reader, chunk_file, start_page, end_page, metadata
-                )
-                
-                chunk_size = self._get_file_size_mb(chunk_file)
-                chunk_files.append(str(chunk_file))
-                chunk_pages.append(pages_in_chunk)
-                chunk_sizes.append(chunk_size)
-                
-                self.logger.debug(f"  Chunk file: {chunk_file.name} ({chunk_size:.2f} MB)")
-            
-            # Calculate processing time
-            end_time = datetime.now()
-            processing_time = (end_time - start_time).total_seconds()
-            
-            # Create manifest
-            if self.config.create_manifest:
-                self._create_manifest(
-                    pdf_path, output_dir, chunk_files, chunk_pages, chunk_sizes, metadata
-                )
-            
-            result = SplitResult(
-                original_file=str(pdf_path),
-                total_pages=total_pages,
-                total_chunks=total_chunks,
-                chunk_files=chunk_files,
-                chunk_pages=chunk_pages,
-                chunk_sizes=chunk_sizes,
-                metadata=metadata,
-                processing_time=processing_time,
-                success=True
-            )
-            
-            self.logger.info(f"PDF split completed successfully")
-            self.logger.info(f"Created {total_chunks} chunk(s)")
-            self.logger.info(f"Processing time: {processing_time:.2f} seconds")
-            self.logger.info("="*60)
-            
-            return result
-            
-        except Exception as e:
-            self.logger.error(f"Error splitting PDF: {e}", exc_info=True)
-            return SplitResult(
-                original_file=str(pdf_path),
-                total_pages=0,
-                total_chunks=0,
-                chunk_files=[],
-                chunk_pages=[],
-                chunk_sizes=[],
-                metadata={},
-                processing_time=0,
-                success=False,
-                error_message=str(e)
-            )
-    
-    def split_by_file_size(
-        self,
-        pdf_path: str,
-        max_file_size_mb: float,
-        company_ticker: Optional[str] = None
-    ) -> SplitResult:
-        """
-        Split PDF into chunks with maximum file size.
-        
-        Args:
-            pdf_path (str): Path to PDF file to split
-            max_file_size_mb (float): Maximum file size per chunk in MB
-            company_ticker (str): Company ticker for organization
-            
-        Returns:
-            SplitResult: Information about split operation
-        """
-        pdf_path = Path(pdf_path)
-        start_time = datetime.now()
-        
-        self.logger.info("="*60)
-        self.logger.info(f"Starting PDF split by file size: {pdf_path.name}")
-        self.logger.info(f"Max file size: {max_file_size_mb:.2f} MB")
-        
-        if not pdf_path.exists():
-            self.logger.error(f"PDF file not found: {pdf_path}")
-            return SplitResult(
-                original_file=str(pdf_path),
-                total_pages=0,
-                total_chunks=0,
-                chunk_files=[],
-                chunk_pages=[],
-                chunk_sizes=[],
-                metadata={},
-                processing_time=0,
-                success=False,
-                error_message=f"File not found: {pdf_path}"
-            )
-        
-        try:
-            # Read the PDF
-            self.logger.info("Reading PDF file...")
-            reader = self._get_pdf_reader(pdf_path)
-            total_pages = len(reader.pages)
-            
-            original_size = self._get_file_size_mb(pdf_path)
-            self.logger.info(f"Total pages in PDF: {total_pages}")
-            self.logger.info(f"Original file size: {original_size:.2f} MB")
-            
-            # Extract metadata
-            metadata = self._extract_metadata(reader)
-            
-            # Create output directory
-            # Path: data/raw/{company_ticker}/pdf/split_pdfs/{pdf_name}/
-            if company_ticker:
-                output_dir = (
-                    Path(self.config.output_base_dir) / 
-                    company_ticker / 
-                    "pdf" / 
-                    "split_pdfs" 
-                )
-            else:
-                # Fallback if no ticker provided - use pdf/split_pdfs structure
-                output_dir = (
-                    Path(self.config.output_base_dir) / 
-                    "pdf" / 
-                    "split_pdfs" 
-                )
-            
-            output_dir.mkdir(parents=True, exist_ok=True)
-            self.logger.info(f"Output directory: {output_dir}")
-            
-            # Estimate pages per chunk based on original size
-            estimated_pages_per_chunk = max(
-                1,
-                int(total_pages * max_file_size_mb / original_size)
-            )
-            self.logger.info(f"Estimated pages per chunk: {estimated_pages_per_chunk}")
-            
-            chunk_files = []
-            chunk_pages = []
-            chunk_sizes = []
-            chunk_idx = 0
-            
-            # Create chunks
-            current_page = 0
-            while current_page < total_pages:
-                # Start with estimated pages, adjust if needed
-                end_page = min(current_page + estimated_pages_per_chunk, total_pages)
-                
-                # Refine chunk size to meet file size requirement
-                while end_page > current_page:
-                    chunk_file_temp = output_dir / f"temp_{chunk_idx}.pdf"
-                    self._write_pdf_chunk(
-                        reader, chunk_file_temp, current_page, end_page, metadata
-                    )
-                    
-                    chunk_size = self._get_file_size_mb(chunk_file_temp)
-                    
-                    if chunk_size <= max_file_size_mb or end_page - current_page == 1:
-                        # Size is acceptable or we're at single page
-                        chunk_file = output_dir / f"{pdf_path.stem}_part_{chunk_idx + 1:03d}.pdf"
-                        chunk_file_temp.rename(chunk_file)
-                        
-                        pages_in_chunk = end_page - current_page
-                        chunk_files.append(str(chunk_file))
-                        chunk_pages.append(pages_in_chunk)
-                        chunk_sizes.append(chunk_size)
-                        
-                        self.logger.info(
-                            f"Chunk {chunk_idx + 1}: {pages_in_chunk} pages, "
-                            f"{chunk_size:.2f} MB"
-                        )
-                        
-                        current_page = end_page
-                        chunk_idx += 1
-                        break
-                    else:
-                        # Size too large, reduce end page
-                        end_page -= max(1, (end_page - current_page) // 2)
-                        chunk_file_temp.unlink()
-            
-            # Calculate processing time
-            end_time = datetime.now()
-            processing_time = (end_time - start_time).total_seconds()
-            
-            # Create manifest
-            if self.config.create_manifest:
-                self._create_manifest(
-                    pdf_path, output_dir, chunk_files, chunk_pages, chunk_sizes, metadata
-                )
-            
-            result = SplitResult(
-                original_file=str(pdf_path),
-                total_pages=total_pages,
-                total_chunks=len(chunk_files),
-                chunk_files=chunk_files,
-                chunk_pages=chunk_pages,
-                chunk_sizes=chunk_sizes,
-                metadata=metadata,
-                processing_time=processing_time,
-                success=True
-            )
-            
-            self.logger.info(f"PDF split completed successfully")
-            self.logger.info(f"Created {len(chunk_files)} chunk(s)")
-            self.logger.info(f"Processing time: {processing_time:.2f} seconds")
-            self.logger.info("="*60)
-            
-            return result
-            
-        except Exception as e:
-            self.logger.error(f"Error splitting PDF: {e}", exc_info=True)
-            return SplitResult(
-                original_file=str(pdf_path),
-                total_pages=0,
-                total_chunks=0,
-                chunk_files=[],
-                chunk_pages=[],
-                chunk_sizes=[],
-                metadata={},
-                processing_time=0,
-                success=False,
-                error_message=str(e)
-            )
-    
-    def split_custom_ranges(
-        self,
-        pdf_path: str,
-        page_ranges: List[Tuple[int, int]],
-        company_ticker: Optional[str] = None
-    ) -> SplitResult:
-        """
-        Split PDF into custom page ranges.
-        
-        Args:
-            pdf_path (str): Path to PDF file to split
-            page_ranges (List[Tuple[int, int]]): List of (start, end) page tuples (0-indexed)
-            company_ticker (str): Company ticker for organization
-            
-        Returns:
-            SplitResult: Information about split operation
-        """
-        pdf_path = Path(pdf_path)
-        start_time = datetime.now()
-        
-        self.logger.info("="*60)
-        self.logger.info(f"Starting PDF split with custom ranges: {pdf_path.name}")
-        self.logger.info(f"Number of ranges: {len(page_ranges)}")
-        
-        if not pdf_path.exists():
-            self.logger.error(f"PDF file not found: {pdf_path}")
-            return SplitResult(
-                original_file=str(pdf_path),
-                total_pages=0,
-                total_chunks=0,
-                chunk_files=[],
-                chunk_pages=[],
-                chunk_sizes=[],
-                metadata={},
-                processing_time=0,
-                success=False,
-                error_message=f"File not found: {pdf_path}"
-            )
-        
-        try:
-            # Read the PDF
-            self.logger.info("Reading PDF file...")
-            reader = self._get_pdf_reader(pdf_path)
-            total_pages = len(reader.pages)
-            
-            self.logger.info(f"Total pages in PDF: {total_pages}")
-            
-            # Validate ranges
-            for i, (start, end) in enumerate(page_ranges):
-                if start < 0 or end > total_pages or start >= end:
-                    raise ValueError(
-                        f"Invalid range at index {i}: ({start}, {end}). "
-                        f"Valid range: 0 to {total_pages}"
-                    )
-            
-            # Extract metadata
-            metadata = self._extract_metadata(reader)
-            
-            # Create output directory
-            # Path: data/raw/{company_ticker}/pdf/split_pdfs/{pdf_name}/
-            if company_ticker:
-                output_dir = (
-                    Path(self.config.output_base_dir) / 
-                    company_ticker / 
-                    "pdf" / 
-                    "split_pdfs" 
-                )
-            else:
-                # Fallback if no ticker provided - use pdf/split_pdfs structure
-                output_dir = (
-                    Path(self.config.output_base_dir) / 
-                    "pdf" / 
-                    "split_pdfs" 
-                )
-            
-            output_dir.mkdir(parents=True, exist_ok=True)
-            self.logger.info(f"Output directory: {output_dir}")
-            
-            chunk_files = []
-            chunk_pages = []
-            chunk_sizes = []
-            
-            # Create chunks for each range
-            for range_idx, (start_page, end_page) in enumerate(page_ranges):
-                self.logger.info(f"Creating chunk {range_idx + 1}/{len(page_ranges)}...")
-                self.logger.debug(f"  Pages {start_page} to {end_page}")
-                
-                chunk_file = output_dir / f"{pdf_path.stem}_range_{range_idx + 1:03d}.pdf"
-                self._write_pdf_chunk(
-                    reader, chunk_file, start_page, end_page, metadata
-                )
-                
-                chunk_size = self._get_file_size_mb(chunk_file)
-                pages_in_chunk = end_page - start_page
-                
-                chunk_files.append(str(chunk_file))
-                chunk_pages.append(pages_in_chunk)
-                chunk_sizes.append(chunk_size)
-                
-                self.logger.debug(f"  Chunk file: {chunk_file.name} ({chunk_size:.2f} MB)")
-            
-            # Calculate processing time
-            end_time = datetime.now()
-            processing_time = (end_time - start_time).total_seconds()
-            
-            # Create manifest
-            if self.config.create_manifest:
-                self._create_manifest(
-                    pdf_path, output_dir, chunk_files, chunk_pages, chunk_sizes, metadata
-                )
-            
-            result = SplitResult(
-                original_file=str(pdf_path),
-                total_pages=total_pages,
-                total_chunks=len(chunk_files),
-                chunk_files=chunk_files,
-                chunk_pages=chunk_pages,
-                chunk_sizes=chunk_sizes,
-                metadata=metadata,
-                processing_time=processing_time,
-                success=True
-            )
-            
-            self.logger.info(f"PDF split with custom ranges completed successfully")
-            self.logger.info(f"Created {len(chunk_files)} chunk(s)")
-            self.logger.info(f"Processing time: {processing_time:.2f} seconds")
-            self.logger.info("="*60)
-            
-            return result
-            
-        except Exception as e:
-            self.logger.error(f"Error splitting PDF: {e}", exc_info=True)
-            return SplitResult(
-                original_file=str(pdf_path),
-                total_pages=0,
-                total_chunks=0,
-                chunk_files=[],
-                chunk_pages=[],
-                chunk_sizes=[],
-                metadata={},
-                processing_time=0,
-                success=False,
-                error_message=str(e)
-            )
-    
-    def _write_pdf_chunk(
-        self,
-        reader,
-        output_file: Path,
-        start_page: int,
-        end_page: int,
-        metadata: Dict[str, Any]
-    ):
-        """Write a chunk of pages to a new PDF file."""
-        writer = self._get_pdf_writer()
-        
-        # Copy pages
-        for page_idx in range(start_page, end_page):
-            writer.add_page(reader.pages[page_idx])
-        
-        # Add metadata if preserved
-        if self.config.preserve_metadata and metadata:
-            try:
-                writer.add_metadata({
-                    '/Title': metadata.get('title', 'Chunk'),
-                    '/Author': metadata.get('author', ''),
-                    '/Subject': metadata.get('subject', ''),
-                    '/Creator': 'PDFSplitter'
-                })
-            except Exception as e:
-                self.logger.warning(f"Failed to add metadata: {e}")
-        
-        # Write file
-        with open(output_file, 'wb') as f:
-            writer.write(f)
-    
-    def _extract_metadata(self, reader) -> Dict[str, Any]:
-        """Extract metadata from PDF."""
-        metadata = {}
-        try:
-            if hasattr(reader, 'metadata'):
-                reader_metadata = reader.metadata
-                if reader_metadata:
-                    metadata['title'] = reader_metadata.get('/Title', 'Unknown')
-                    metadata['author'] = reader_metadata.get('/Author', '')
-                    metadata['subject'] = reader_metadata.get('/Subject', '')
-                    metadata['creator'] = reader_metadata.get('/Creator', '')
-        except Exception as e:
-            self.logger.warning(f"Failed to extract metadata: {e}")
-        
-        return metadata
-    
-=======
-    def __init__(self, config: SplitConfig | None = None):
-        self.cfg = config or SplitConfig()
-        self.log = self._setup_logging(self.cfg.log_dir, self.cfg.log_level)
-        self.log.debug("Initialized PDFSplitter with config: %s", self.cfg)
-        if self.cfg.engine == "auto":
-            if _PYMUPDF:
-                self.engine = "pymupdf"
-            elif _PYPDF:
-                self.engine = "pypdf"
-            else:
-                self.engine = "qpdf"  # last resort if available on system
-        else:
-            self.engine = self.cfg.engine
-        self.log.info("Selected engine: %s", self.engine)
-
-    # --- logging ---
-    def _setup_logging(self, log_dir: str, level: str) -> logging.Logger:
-        logger = logging.getLogger("PDFSplitter")
-        logger.setLevel(getattr(logging, level.upper(), logging.INFO))
-        logger.propagate = False
-        fmt = logging.Formatter("%(asctime)s | %(levelname)s | %(message)s", "%Y-%m-%d %H:%M:%S")
-
-        # Console
-        ch = logging.StreamHandler(sys.stdout)
-        ch.setLevel(logger.level)
-        ch.setFormatter(fmt)
-        if not any(isinstance(h, logging.StreamHandler) for h in logger.handlers):
-            logger.addHandler(ch)
-
-        # File (with fallback)
-        try:
-            log_dir_path = Path(log_dir)
-            log_dir_path.mkdir(parents=True, exist_ok=True)
-            log_path = log_dir_path / "pdf_splitter.log"
-        except Exception:
-            tmp_dir = Path("/tmp/pdf_splitter_logs")
-            tmp_dir.mkdir(parents=True, exist_ok=True)
-            log_path = tmp_dir / "pdf_splitter.log"
-
-        fh = RotatingFileHandler(str(log_path), maxBytes=2_000_000, backupCount=3)
-        fh.setLevel(logger.level)
-        fh.setFormatter(fmt)
-        if not any(isinstance(h, RotatingFileHandler) for h in logger.handlers):
-            logger.addHandler(fh)
-
-        logger.info("Logging to %s", log_path)
-        return logger
-
-    # --- helpers ---
-    def _open_reader(self, pdf: Path):
-        if not _PYPDF:
-            raise RuntimeError("pypdf not available")
-        try:
-            return _PdfReader(str(pdf), strict=False)  # type: ignore
-        except TypeError:
-            return _PdfReader(str(pdf))
-
-    def _total_pages(self, pdf: Path, reader=None) -> int:
-        if self.engine == "pymupdf" and _PYMUPDF:
-            with fitz.open(str(pdf)) as d:
-                return d.page_count
-        if self.engine == "qpdf":
-            # fall back to pypdf for counting if available
-            if _PYPDF:
-                r = self._open_reader(pdf)
-                return len(r.pages)
-            # worst-case: try PyMuPDF one-shot open
-            if _PYMUPDF:
-                with fitz.open(str(pdf)) as d:
-                    return d.page_count
-            raise RuntimeError("No backend available to count pages.")
-        # pypdf path
-        if reader is None:
-            reader = self._open_reader(pdf)
-        return len(reader.pages)
-
-    def _extract_metadata(self, pdf: Path, reader=None) -> Dict[str, Any]:
-        meta: Dict[str, Any] = {}
-        try:
-            if self.engine == "pymupdf" and _PYMUPDF:
-                with fitz.open(str(pdf)) as d:
-                    m = d.metadata or {}
-                    meta["title"] = m.get("title") or m.get("Title") or "Unknown"
-                    meta["author"] = m.get("author") or m.get("Author") or ""
-                    meta["subject"] = m.get("subject") or m.get("Subject") or ""
-                    meta["creator"] = m.get("creator") or m.get("Creator") or ""
-                    return meta
-            if _PYPDF:
-                if reader is None:
-                    reader = self._open_reader(pdf)
-                md = getattr(reader, "metadata", None) or {}
-                meta["title"] = md.get("/Title", "Unknown")
-                meta["author"] = md.get("/Author", "")
-                meta["subject"] = md.get("/Subject", "")
-                meta["creator"] = md.get("/Creator", "")
-        except Exception as e:
-            self.log.debug("Metadata extraction failed: %s", e)
-        return meta
-
-    def _make_output_dir(self, base: str, ticker: Optional[str]) -> Path:
-        if ticker:
-            out = Path(base) / ticker / "pdf" / "split_pdfs"
-        else:
-            out = Path(base) / "pdf" / "split_pdfs"
-        out.mkdir(parents=True, exist_ok=True)
-        self.log.info("Output directory: %s", out)
-        return out
-
-    def _temp_pdf_in(self, directory: Path, prefix: str) -> Path:
-        directory.mkdir(parents=True, exist_ok=True)
-        tmp = tempfile.NamedTemporaryFile(dir=str(directory), prefix=prefix, suffix=".pdf", delete=False)
-        tmp_path = Path(tmp.name)
-        tmp.close()
-        return tmp_path
-
-    def _file_size_mb(self, p: Path) -> float:
-        return p.stat().st_size / (1024 * 1024)
-
-    # --- writing ---
-    def _write_chunk_pymupdf(
-        self,
-        src_doc: fitz.Document,
-        tmp_target: Path,
-        start_page: int,
-        end_page: int,
-        preserve_metadata: bool,
-    ) -> None:
-        new = fitz.open()
-        # insert_pdf uses inclusive page indices; we convert [start, end)
-        new.insert_pdf(src_doc, from_page=start_page, to_page=end_page - 1)
-        if preserve_metadata:
-            try:
-                m = src_doc.metadata or {}
-                m.setdefault("producer", "PDFSplitter")
-                new.set_metadata(m)
-            except Exception:
-                pass
-        # garbage=4 is most aggressive; deflate compresses streams
-        new.save(str(tmp_target), deflate=True, garbage=4)
-        new.close()
-
-    def _write_chunk_pypdf(
-        self,
-        source_pdf: Path,
-        reader,
-        tmp_target: Path,
-        start_page: int,
-        end_page: int,
-        metadata: Dict[str, Any],
-        preserve_metadata: bool,
-    ) -> None:
-        writer = _PdfWriter()
-        for p in range(start_page, end_page):
-            writer.add_page(reader.pages[p])
-        if preserve_metadata and metadata:
-            try:
-                writer.add_metadata({
-                    "/Title": metadata.get("title", "Chunk"),
-                    "/Author": metadata.get("author", ""),
-                    "/Subject": metadata.get("subject", ""),
-                    "/Creator": "PDFSplitter",
-                })
-            except Exception:
-                pass
-        with open(tmp_target, "wb") as f:
-            writer.write(f)
-
-    def _write_chunk_qpdf(
-        self,
-        src: Path,
-        tmp_target: Path,
-        start_page: int,
-        end_page: int,
-    ) -> None:
-        # qpdf uses 1-based inclusive ranges
-        r_start = start_page + 1
-        r_end = end_page
-        cmd = [
-            self.cfg.qpdf_path,
-            str(src),
-            "--pages", ".", f"{r_start}-{r_end}", "--",
-            str(tmp_target),
-        ]
-        cp = subprocess.run(cmd, stdout=subprocess.PIPE, stderr=subprocess.PIPE)
-        if cp.returncode != 0:
-            raise RuntimeError(f"qpdf failed: {cp.stderr.decode('utf-8', errors='ignore')}")
-
-    # --- public: by pages ---
-    def split_by_page_count(self, pdf_path: str, pages_per_chunk: int, company_ticker: Optional[str] = None) -> SplitResult:
-        t0 = datetime.now()
-        src = Path(pdf_path)
-        self.log.info("=" * 60)
-        self.log.info("Split by PAGES | file=%s | pages_per_chunk=%s", src.name, pages_per_chunk)
-
-        if not src.exists():
-            return self._fail(f"File not found: {src}", src)
-
-        try:
-            out_dir = self._make_output_dir(self.cfg.output_base_dir, company_ticker)
-
-            reader = None
-            src_doc = None
-            if self.engine == "pymupdf":
-                src_doc = fitz.open(str(src))
-            elif self.engine == "pypdf":
-                reader = self._open_reader(src)
-
-            total_pages = self._total_pages(src, reader)
-            meta = self._extract_metadata(src, reader)
-            total_chunks = math.ceil(total_pages / pages_per_chunk)
-            self.log.info("Total pages=%d | chunks=%d | size=%.2f MB",
-                          total_pages, total_chunks, self._file_size_mb(src))
-
-            files: List[str] = []; pages_list: List[int] = []; sizes: List[float] = []
-
-            for i in range(total_chunks):
-                s = i * pages_per_chunk
-                e = min((i + 1) * pages_per_chunk, total_pages)
-                tmp = self._temp_pdf_in(out_dir, prefix=f".tmp_{src.stem}_part_{i+1:03d}_")
-                final = out_dir / f"{src.stem}_part_{i+1:03d}.pdf"
-
-                if self.engine == "pymupdf":
-                    self._write_chunk_pymupdf(src_doc, tmp, s, e, self.cfg.preserve_metadata)
-                elif self.engine == "pypdf":
-                    self._write_chunk_pypdf(src, reader, tmp, s, e, meta, self.cfg.preserve_metadata)
-                else:  # qpdf
-                    self._write_chunk_qpdf(src, tmp, s, e)
-
-                shutil.move(str(tmp), str(final))
-                sz = self._file_size_mb(final)
-                files.append(str(final)); pages_list.append(e - s); sizes.append(sz)
-                self.log.info("Chunk %03d: pages=%d | size=%.2f MB -> %s",
-                              i + 1, e - s, sz, final.name)
-
-            if src_doc: src_doc.close()
-            dt = (datetime.now() - t0).total_seconds()
-            return self._success(src, total_pages, files, pages_list, sizes, meta, dt)
-
-        except Exception as e:
-            self.log.exception("Split by pages failed")
-            try:
-                if src_doc: src_doc.close()
-            except Exception:
-                pass
-            return self._fail(str(e), src)
-
-    # --- public: by size (adaptive, one-pass) ---
-    def split_by_file_size(self, pdf_path: str, max_file_size_mb: float, company_ticker: Optional[str] = None) -> SplitResult:
-        t0 = datetime.now()
-        src = Path(pdf_path)
-        self.log.info("=" * 60)
-        self.log.info("Split by SIZE | file=%s | target<=%.2f MB", src.name, max_file_size_mb)
-
-        if not src.exists():
-            return self._fail(f"File not found: {src}", src)
-
-        try:
-            out_dir = self._make_output_dir(self.cfg.output_base_dir, company_ticker)
-
-            reader = None
-            src_doc = None
-            if self.engine == "pymupdf":
-                src_doc = fitz.open(str(src))
-            elif self.engine == "pypdf":
-                reader = self._open_reader(src)
-
-            total_pages = self._total_pages(src, reader)
-            meta = self._extract_metadata(src, reader)
-
-            orig_mb = self._file_size_mb(src)
-            mb_per_page = max(1e-6, orig_mb / max(1, total_pages))
-            safety = 0.90
-            est_pages = max(1, int(max_file_size_mb / mb_per_page * safety))
-            self.log.info("total_pages=%d | original_size=%.2f MB | ~MB/page=%.6f | est_pages/chunk=%d",
-                          total_pages, orig_mb, mb_per_page, est_pages)
-
-            files: List[str] = []; pages_list: List[int] = []; sizes: List[float] = []
-            chunk_idx = 0
-            cur = 0
-            ema_mbpp = mb_per_page
-
-            while cur < total_pages:
-                start = cur
-                end = min(cur + est_pages, total_pages)
-
-                tmp = self._temp_pdf_in(out_dir, prefix=f".tmp_{src.stem}_part_{chunk_idx+1:03d}_")
-                if self.engine == "pymupdf":
-                    self._write_chunk_pymupdf(src_doc, tmp, start, end, self.cfg.preserve_metadata)
-                elif self.engine == "pypdf":
-                    self._write_chunk_pypdf(src, reader, tmp, start, end, meta, self.cfg.preserve_metadata)
-                else:  # qpdf
-                    self._write_chunk_qpdf(src, tmp, start, end)
-
-                sz = self._file_size_mb(tmp)
-                final = out_dir / f"{src.stem}_part_{chunk_idx + 1:03d}.pdf"
-                shutil.move(str(tmp), str(final))
-
-                # record
-                files.append(str(final)); pages_list.append(end - start); sizes.append(sz)
-                self.log.info("Chunk %03d: pages=%d | size=%.2f MB -> %s",
-                              chunk_idx + 1, end - start, sz, final.name)
-
-                # update estimator for next chunk
-                observed_mbpp = sz / max(1, (end - start))
-                ema_mbpp = 0.5 * ema_mbpp + 0.5 * observed_mbpp
-                est_pages = max(1, int(max_file_size_mb / max(ema_mbpp, 1e-6) * safety))
-
-                cur = end
-                chunk_idx += 1
-
-            if src_doc: src_doc.close()
-            dt = (datetime.now() - t0).total_seconds()
-            return self._success(src, total_pages, files, pages_list, sizes, meta, dt)
-
-        except Exception as e:
-            self.log.exception("Split by size failed")
-            try:
-                if src_doc: src_doc.close()
-            except Exception:
-                pass
-            return self._fail(str(e), src)
-
-    # --- manifest & result helpers ---
-    def _success(
-        self,
-        pdf_path: Path,
-        total_pages: int,
-        chunk_files: List[str],
-        chunk_pages: List[int],
-        chunk_sizes: List[float],
-        metadata: Dict[str, Any],
-        processing_time: float,
-    ) -> SplitResult:
-        if self.cfg.create_manifest and chunk_files:
-            out_dir = Path(chunk_files[0]).parent
-            self._create_manifest(pdf_path, out_dir, chunk_files, chunk_pages, chunk_sizes, metadata)
-
-        return SplitResult(
-            original_file=str(pdf_path),
-            total_pages=total_pages,
-            total_chunks=len(chunk_files),
-            chunk_files=chunk_files,
-            chunk_pages=chunk_pages,
-            chunk_sizes=chunk_sizes,
-            metadata=metadata,
-            processing_time=processing_time,
-            success=True,
-        )
-
-    def _fail(self, msg: str, pdf_path: Path) -> SplitResult:
-        self.log.error("Failure: %s", msg)
-        return SplitResult(
-            original_file=str(pdf_path),
-            total_pages=0,
-            total_chunks=0,
-            chunk_files=[],
-            chunk_pages=[],
-            chunk_sizes=[],
-            metadata={},
-            processing_time=0.0,
-            success=False,
-            error_message=msg,
-        )
-
->>>>>>> 20be52ef
-    def _create_manifest(
-        self,
-        original_file: Path,
-        output_dir: Path,
-        chunk_files: List[str],
-        chunk_pages: List[int],
-        chunk_sizes: List[float],
-<<<<<<< HEAD
-        metadata: Dict[str, Any]
-    ):
-        """Create a manifest file documenting the split operation."""
-        manifest = {
-            'operation': 'pdf_split',
-            'timestamp': datetime.now().isoformat(),
-            'original_file': str(original_file),
-            'original_size_mb': self._get_file_size_mb(original_file),
-            'total_pages': sum(chunk_pages),
-            'total_chunks': len(chunk_files),
-            'chunks': [
-                {
-                    'file': chunk_file,
-                    'pages': pages,
-                    'size_mb': size
-                }
-                for chunk_file, pages, size in zip(chunk_files, chunk_pages, chunk_sizes)
-            ],
-            'metadata': metadata
-        }
-        
-        manifest_file = output_dir / 'split_manifest.json'
-        with open(manifest_file, 'w', encoding='utf-8') as f:
-            json.dump(manifest, f, indent=2, ensure_ascii=False)
-        
-        self.logger.info(f"Manifest created: {manifest_file}")
-
-
-def main():
-    """Main function to demonstrate PDF splitting."""
-    import argparse
-    import sys
-    
-    print("="*60)
-    print("PDF Splitter Utility")
-    print("Break large PDFs into smaller, manageable chunks")
-    print("="*60)
-    
-    parser = argparse.ArgumentParser(
-        description="Split large PDF files into smaller chunks"
-    )
-    parser.add_argument("pdf_file", type=str, help="Path to PDF file to split")
-    parser.add_argument(
-        "--pages",
-        type=int,
-        default=50,
-        help="Number of pages per chunk (default: 50)"
-    )
-    parser.add_argument(
-        "--size",
-        type=float,
-        default=None,
-        help="Maximum file size per chunk in MB (optional)"
-    )
-    parser.add_argument(
-        "--ticker",
-        type=str,
-        default=None,
-        help="Company ticker for organization"
-    )
-    parser.add_argument(
-        "--output",
-        type=str,
-        default="data/raw",
-        help="Base output directory (default: data/raw). Final path: {output}/{ticker}/pdf/split_pdfs/"
-    )
-    
-    args = parser.parse_args()
-    
-    # Extract company ticker from file path if not provided
-    ticker = args.ticker
-    if not ticker:
-        # Try to extract ticker from path like data/raw/FINTBX/pdf/fintbx.pdf
-        pdf_parts = Path(args.pdf_file).parts
-        if len(pdf_parts) >= 3 and pdf_parts[0] == "data" and pdf_parts[1] == "raw":
-            ticker = pdf_parts[2]  # Extract FINTBX from the path
-    
-    # Create config
-    config = SplitConfig(
-        pages_per_chunk=args.pages,
-        max_file_size_mb=args.size,
-        output_base_dir=args.output
-    )
-    
-    # Create splitter
-    splitter = PDFSplitter(config)
-    
-    # Split PDF
-    if args.size:
-        print(f"\nSplitting {args.pdf_file} by file size ({args.size} MB max)...")
-        result = splitter.split_by_file_size(
-            args.pdf_file,
-            args.size,
-            ticker
-        )
-    else:
-        print(f"\nSplitting {args.pdf_file} into {args.pages}-page chunks...")
-        result = splitter.split_by_page_count(
-            args.pdf_file,
-            args.pages,
-            ticker
-        )
-    
-    # Print results
-    if result.success:
-        print(f"\n✅ Split completed successfully!")
-        print(f"   Original pages: {result.total_pages}")
-        print(f"   Total chunks: {result.total_chunks}")
-        print(f"   Processing time: {result.processing_time:.2f} seconds")
-        print(f"\nChunk details:")
-        for i, (chunk_file, pages, size) in enumerate(
-            zip(result.chunk_files, result.chunk_pages, result.chunk_sizes)
-        ):
-            print(f"   {i + 1}. {Path(chunk_file).name}: {pages} pages, {size:.2f} MB")
-    else:
-        print(f"\n❌ Split failed: {result.error_message}")
-=======
-        metadata: Dict[str, Any],
-    ) -> None:
-        manifest = {
-            "operation": "pdf_split",
-            "timestamp": datetime.now().isoformat(),
-            "original_file": str(original_file),
-            "original_size_mb": self._file_size_mb(original_file),
-            "total_pages": sum(chunk_pages),
-            "total_chunks": len(chunk_files),
-            "chunks": [
-                {"file": f, "pages": p, "size_mb": s}
-                for f, p, s in zip(chunk_files, chunk_pages, chunk_sizes)
-            ],
-            "metadata": metadata,
-        }
-        mf = output_dir / "split_manifest.json"
-        with open(mf, "w", encoding="utf-8") as f:
-            json.dump(manifest, f, indent=2, ensure_ascii=False)
-        self.log.info("Manifest created: %s", mf)
-
-
-# ---------- CLI ----------
-def _infer_ticker(pdf_file: str, explicit: Optional[str]) -> Optional[str]:
-    if explicit:
-        return explicit
-    parts = Path(pdf_file).parts
-    if len(parts) >= 3 and parts[0] == "data" and parts[1] == "raw":
-        return parts[2]
-    return None
-
-
-def main() -> None:
-    print("=" * 60)
-    print("PDF Splitter Utility (Fast & Predictable)")
-    print("Break large PDFs into smaller, manageable chunks")
-    print("=" * 60)
-
-    p = argparse.ArgumentParser(description="Split large PDF files into smaller chunks")
-    p.add_argument("pdf_file", type=str, help="Path to PDF file to split")
-    p.add_argument("--pages", type=int, default=50, help="Pages per chunk (default: 50)")
-    p.add_argument("--size", type=float, default=None, help="Max file size per chunk in MB")
-    p.add_argument("--ticker", type=str, default=None, help="Company ticker for output path")
-    p.add_argument("--output", type=str, default="data/raw",
-                   help="Base output dir (default: data/raw). Final path: {output}/{ticker}/pdf/split_pdfs/")
-    p.add_argument("--log-level", type=str, default="INFO", help="DEBUG, INFO, WARNING, ERROR")
-    p.add_argument("--engine", type=str, default="auto", choices=["auto", "pymupdf", "pypdf", "qpdf"],
-                   help="Backend engine (default: auto)")
-    p.add_argument("--qpdf-path", type=str, default="qpdf", help="qpdf binary name/path if using engine=qpdf")
-    args = p.parse_args()
-
-    cfg = SplitConfig(
-        pages_per_chunk=args.pages,
-        max_file_size_mb=args.size,
-        output_base_dir=args.output,
-        log_level=args.log_level,
-        engine=args.engine,
-        qpdf_path=args.qpdf_path,
-    )
-    splitter = PDFSplitter(cfg)
-    ticker = _infer_ticker(args.pdf_file, args.ticker)
-
-    try:
-        if args.size:
-            print(f"\nSplitting {args.pdf_file} with target chunk size ≤ {args.size:.2f} MB…")
-            res = splitter.split_by_file_size(args.pdf_file, args.size, ticker)
-        else:
-            print(f"\nSplitting {args.pdf_file} into {args.pages}-page chunks…")
-            res = splitter.split_by_page_count(args.pdf_file, args.pages, ticker)
-
-        if res.success:
-            print("\n✅ Split completed successfully!")
-            print(f"   Original pages:  {res.total_pages}")
-            print(f"   Total chunks:    {res.total_chunks}")
-            print(f"   Processing time: {res.processing_time:.2f} seconds")
-            print("\nChunk details:")
-            for i, (f, pgs, mb) in enumerate(zip(res.chunk_files, res.chunk_pages, res.chunk_sizes), start=1):
-                print(f"   {i:02d}. {Path(f).name}: {pgs} pages, {mb:.2f} MB")
-        else:
-            print(f"\n❌ Split failed: {res.error_message}")
-            sys.exit(1)
-    except Exception as e:
-        print(f"\n❌ Split failed: {e}")
->>>>>>> 20be52ef
-        sys.exit(1)
-
-
-if __name__ == "__main__":
-    main()
+#!/usr/bin/env python3
+# -*- coding: utf-8 -*-
+"""
+PDF Splitter Utility — fast & predictable
+
+- Backends:
+  - PyMuPDF (fitz) preferred: compiled, very fast page-range copy
+  - pypdf fallback: pure-Python (slower), but robust
+  - Optional: qpdf CLI for maximum throughput
+- Modes:
+  * split_by_page_count (fastest and most deterministic)
+  * split_by_file_size (one-pass adaptive; no inner shrink/retry loop)
+- Implementation details:
+  * Reuses a single open fitz.Document across all chunks
+  * For PyMuPDF saves: garbage=4 and deflate=True for compact output
+  * Rotating logs + JSON manifest per run
+"""
+
+from __future__ import annotations
+
+import argparse
+import json
+import logging
+import math
+import os
+import shutil
+import subprocess
+import sys
+import tempfile
+from dataclasses import dataclass
+from datetime import datetime
+from logging.handlers import RotatingFileHandler
+from pathlib import Path
+from typing import Any, Dict, List, Optional, Tuple
+
+# ---------- Optional fast backend ----------
+_PYMUPDF = False
+try:
+    import fitz  # PyMuPDF
+    _PYMUPDF = True
+except Exception:
+    _PYMUPDF = False
+
+# ---------- Primary minimal backend (fallback) ----------
+_PYPDF = False
+try:
+    from pypdf import PdfReader as _PdfReader, PdfWriter as _PdfWriter
+    _PYPDF = True
+except Exception:
+    _PYPDF = False
+
+
+@dataclass
+class SplitConfig:
+    pages_per_chunk: Optional[int] = None
+    max_file_size_mb: Optional[float] = None
+    output_base_dir: str = "data/raw"
+    preserve_metadata: bool = True
+    create_manifest: bool = True
+    log_dir: str = "data/logs/pdf_splitting"
+    log_level: str = "INFO"
+    engine: str = "auto"  # auto | pymupdf | pypdf | qpdf
+    qpdf_path: str = "qpdf"  # used if engine == qpdf
+
+
+@dataclass
+class SplitResult:
+    original_file: str
+    total_pages: int
+    total_chunks: int
+    chunk_files: List[str]
+    chunk_pages: List[int]
+    chunk_sizes: List[float]
+    metadata: Dict[str, Any]
+    processing_time: float
+    success: bool
+    error_message: Optional[str] = None
+
+
+class PDFSplitter:
+    def __init__(self, config: SplitConfig | None = None):
+        self.cfg = config or SplitConfig()
+        self.log = self._setup_logging(self.cfg.log_dir, self.cfg.log_level)
+        self.log.debug("Initialized PDFSplitter with config: %s", self.cfg)
+        if self.cfg.engine == "auto":
+            if _PYMUPDF:
+                self.engine = "pymupdf"
+            elif _PYPDF:
+                self.engine = "pypdf"
+            else:
+                self.engine = "qpdf"  # last resort if available on system
+        else:
+            self.engine = self.cfg.engine
+        self.log.info("Selected engine: %s", self.engine)
+
+    # --- logging ---
+    def _setup_logging(self, log_dir: str, level: str) -> logging.Logger:
+        logger = logging.getLogger("PDFSplitter")
+        logger.setLevel(getattr(logging, level.upper(), logging.INFO))
+        logger.propagate = False
+        fmt = logging.Formatter("%(asctime)s | %(levelname)s | %(message)s", "%Y-%m-%d %H:%M:%S")
+
+        # Console
+        ch = logging.StreamHandler(sys.stdout)
+        ch.setLevel(logger.level)
+        ch.setFormatter(fmt)
+        if not any(isinstance(h, logging.StreamHandler) for h in logger.handlers):
+            logger.addHandler(ch)
+
+        # File (with fallback)
+        try:
+            log_dir_path = Path(log_dir)
+            log_dir_path.mkdir(parents=True, exist_ok=True)
+            log_path = log_dir_path / "pdf_splitter.log"
+        except Exception:
+            tmp_dir = Path("/tmp/pdf_splitter_logs")
+            tmp_dir.mkdir(parents=True, exist_ok=True)
+            log_path = tmp_dir / "pdf_splitter.log"
+
+        fh = RotatingFileHandler(str(log_path), maxBytes=2_000_000, backupCount=3)
+        fh.setLevel(logger.level)
+        fh.setFormatter(fmt)
+        if not any(isinstance(h, RotatingFileHandler) for h in logger.handlers):
+            logger.addHandler(fh)
+
+        logger.info("Logging to %s", log_path)
+        return logger
+
+    # --- helpers ---
+    def _open_reader(self, pdf: Path):
+        if not _PYPDF:
+            raise RuntimeError("pypdf not available")
+        try:
+            return _PdfReader(str(pdf), strict=False)  # type: ignore
+        except TypeError:
+            return _PdfReader(str(pdf))
+
+    def _total_pages(self, pdf: Path, reader=None) -> int:
+        if self.engine == "pymupdf" and _PYMUPDF:
+            with fitz.open(str(pdf)) as d:
+                return d.page_count
+        if self.engine == "qpdf":
+            # fall back to pypdf for counting if available
+            if _PYPDF:
+                r = self._open_reader(pdf)
+                return len(r.pages)
+            # worst-case: try PyMuPDF one-shot open
+            if _PYMUPDF:
+                with fitz.open(str(pdf)) as d:
+                    return d.page_count
+            raise RuntimeError("No backend available to count pages.")
+        # pypdf path
+        if reader is None:
+            reader = self._open_reader(pdf)
+        return len(reader.pages)
+
+    def _extract_metadata(self, pdf: Path, reader=None) -> Dict[str, Any]:
+        meta: Dict[str, Any] = {}
+        try:
+            if self.engine == "pymupdf" and _PYMUPDF:
+                with fitz.open(str(pdf)) as d:
+                    m = d.metadata or {}
+                    meta["title"] = m.get("title") or m.get("Title") or "Unknown"
+                    meta["author"] = m.get("author") or m.get("Author") or ""
+                    meta["subject"] = m.get("subject") or m.get("Subject") or ""
+                    meta["creator"] = m.get("creator") or m.get("Creator") or ""
+                    return meta
+            if _PYPDF:
+                if reader is None:
+                    reader = self._open_reader(pdf)
+                md = getattr(reader, "metadata", None) or {}
+                meta["title"] = md.get("/Title", "Unknown")
+                meta["author"] = md.get("/Author", "")
+                meta["subject"] = md.get("/Subject", "")
+                meta["creator"] = md.get("/Creator", "")
+        except Exception as e:
+            self.log.debug("Metadata extraction failed: %s", e)
+        return meta
+
+    def _make_output_dir(self, base: str, ticker: Optional[str]) -> Path:
+        if ticker:
+            out = Path(base) / ticker / "pdf" / "split_pdfs"
+        else:
+            out = Path(base) / "pdf" / "split_pdfs"
+        out.mkdir(parents=True, exist_ok=True)
+        self.log.info("Output directory: %s", out)
+        return out
+
+    def _temp_pdf_in(self, directory: Path, prefix: str) -> Path:
+        directory.mkdir(parents=True, exist_ok=True)
+        tmp = tempfile.NamedTemporaryFile(dir=str(directory), prefix=prefix, suffix=".pdf", delete=False)
+        tmp_path = Path(tmp.name)
+        tmp.close()
+        return tmp_path
+
+    def _file_size_mb(self, p: Path) -> float:
+        return p.stat().st_size / (1024 * 1024)
+
+    # --- writing ---
+    def _write_chunk_pymupdf(
+        self,
+        src_doc: fitz.Document,
+        tmp_target: Path,
+        start_page: int,
+        end_page: int,
+        preserve_metadata: bool,
+    ) -> None:
+        new = fitz.open()
+        # insert_pdf uses inclusive page indices; we convert [start, end)
+        new.insert_pdf(src_doc, from_page=start_page, to_page=end_page - 1)
+        if preserve_metadata:
+            try:
+                m = src_doc.metadata or {}
+                m.setdefault("producer", "PDFSplitter")
+                new.set_metadata(m)
+            except Exception:
+                pass
+        # garbage=4 is most aggressive; deflate compresses streams
+        new.save(str(tmp_target), deflate=True, garbage=4)
+        new.close()
+
+    def _write_chunk_pypdf(
+        self,
+        source_pdf: Path,
+        reader,
+        tmp_target: Path,
+        start_page: int,
+        end_page: int,
+        metadata: Dict[str, Any],
+        preserve_metadata: bool,
+    ) -> None:
+        writer = _PdfWriter()
+        for p in range(start_page, end_page):
+            writer.add_page(reader.pages[p])
+        if preserve_metadata and metadata:
+            try:
+                writer.add_metadata({
+                    "/Title": metadata.get("title", "Chunk"),
+                    "/Author": metadata.get("author", ""),
+                    "/Subject": metadata.get("subject", ""),
+                    "/Creator": "PDFSplitter",
+                })
+            except Exception:
+                pass
+        with open(tmp_target, "wb") as f:
+            writer.write(f)
+
+    def _write_chunk_qpdf(
+        self,
+        src: Path,
+        tmp_target: Path,
+        start_page: int,
+        end_page: int,
+    ) -> None:
+        # qpdf uses 1-based inclusive ranges
+        r_start = start_page + 1
+        r_end = end_page
+        cmd = [
+            self.cfg.qpdf_path,
+            str(src),
+            "--pages", ".", f"{r_start}-{r_end}", "--",
+            str(tmp_target),
+        ]
+        cp = subprocess.run(cmd, stdout=subprocess.PIPE, stderr=subprocess.PIPE)
+        if cp.returncode != 0:
+            raise RuntimeError(f"qpdf failed: {cp.stderr.decode('utf-8', errors='ignore')}")
+
+    # --- public: by pages ---
+    def split_by_page_count(self, pdf_path: str, pages_per_chunk: int, company_ticker: Optional[str] = None) -> SplitResult:
+        t0 = datetime.now()
+        src = Path(pdf_path)
+        self.log.info("=" * 60)
+        self.log.info("Split by PAGES | file=%s | pages_per_chunk=%s", src.name, pages_per_chunk)
+
+        if not src.exists():
+            return self._fail(f"File not found: {src}", src)
+
+        try:
+            out_dir = self._make_output_dir(self.cfg.output_base_dir, company_ticker)
+
+            reader = None
+            src_doc = None
+            if self.engine == "pymupdf":
+                src_doc = fitz.open(str(src))
+            elif self.engine == "pypdf":
+                reader = self._open_reader(src)
+
+            total_pages = self._total_pages(src, reader)
+            meta = self._extract_metadata(src, reader)
+            total_chunks = math.ceil(total_pages / pages_per_chunk)
+            self.log.info("Total pages=%d | chunks=%d | size=%.2f MB",
+                          total_pages, total_chunks, self._file_size_mb(src))
+
+            files: List[str] = []; pages_list: List[int] = []; sizes: List[float] = []
+
+            for i in range(total_chunks):
+                s = i * pages_per_chunk
+                e = min((i + 1) * pages_per_chunk, total_pages)
+                tmp = self._temp_pdf_in(out_dir, prefix=f".tmp_{src.stem}_part_{i+1:03d}_")
+                final = out_dir / f"{src.stem}_part_{i+1:03d}.pdf"
+
+                if self.engine == "pymupdf":
+                    self._write_chunk_pymupdf(src_doc, tmp, s, e, self.cfg.preserve_metadata)
+                elif self.engine == "pypdf":
+                    self._write_chunk_pypdf(src, reader, tmp, s, e, meta, self.cfg.preserve_metadata)
+                else:  # qpdf
+                    self._write_chunk_qpdf(src, tmp, s, e)
+
+                shutil.move(str(tmp), str(final))
+                sz = self._file_size_mb(final)
+                files.append(str(final)); pages_list.append(e - s); sizes.append(sz)
+                self.log.info("Chunk %03d: pages=%d | size=%.2f MB -> %s",
+                              i + 1, e - s, sz, final.name)
+
+            if src_doc: src_doc.close()
+            dt = (datetime.now() - t0).total_seconds()
+            return self._success(src, total_pages, files, pages_list, sizes, meta, dt)
+
+        except Exception as e:
+            self.log.exception("Split by pages failed")
+            try:
+                if src_doc: src_doc.close()
+            except Exception:
+                pass
+            return self._fail(str(e), src)
+
+    # --- public: by size (adaptive, one-pass) ---
+    def split_by_file_size(self, pdf_path: str, max_file_size_mb: float, company_ticker: Optional[str] = None) -> SplitResult:
+        t0 = datetime.now()
+        src = Path(pdf_path)
+        self.log.info("=" * 60)
+        self.log.info("Split by SIZE | file=%s | target<=%.2f MB", src.name, max_file_size_mb)
+
+        if not src.exists():
+            return self._fail(f"File not found: {src}", src)
+
+        try:
+            out_dir = self._make_output_dir(self.cfg.output_base_dir, company_ticker)
+
+            reader = None
+            src_doc = None
+            if self.engine == "pymupdf":
+                src_doc = fitz.open(str(src))
+            elif self.engine == "pypdf":
+                reader = self._open_reader(src)
+
+            total_pages = self._total_pages(src, reader)
+            meta = self._extract_metadata(src, reader)
+
+            orig_mb = self._file_size_mb(src)
+            mb_per_page = max(1e-6, orig_mb / max(1, total_pages))
+            safety = 0.90
+            est_pages = max(1, int(max_file_size_mb / mb_per_page * safety))
+            self.log.info("total_pages=%d | original_size=%.2f MB | ~MB/page=%.6f | est_pages/chunk=%d",
+                          total_pages, orig_mb, mb_per_page, est_pages)
+
+            files: List[str] = []; pages_list: List[int] = []; sizes: List[float] = []
+            chunk_idx = 0
+            cur = 0
+            ema_mbpp = mb_per_page
+
+            while cur < total_pages:
+                start = cur
+                end = min(cur + est_pages, total_pages)
+
+                tmp = self._temp_pdf_in(out_dir, prefix=f".tmp_{src.stem}_part_{chunk_idx+1:03d}_")
+                if self.engine == "pymupdf":
+                    self._write_chunk_pymupdf(src_doc, tmp, start, end, self.cfg.preserve_metadata)
+                elif self.engine == "pypdf":
+                    self._write_chunk_pypdf(src, reader, tmp, start, end, meta, self.cfg.preserve_metadata)
+                else:  # qpdf
+                    self._write_chunk_qpdf(src, tmp, start, end)
+
+                sz = self._file_size_mb(tmp)
+                final = out_dir / f"{src.stem}_part_{chunk_idx + 1:03d}.pdf"
+                shutil.move(str(tmp), str(final))
+
+                # record
+                files.append(str(final)); pages_list.append(end - start); sizes.append(sz)
+                self.log.info("Chunk %03d: pages=%d | size=%.2f MB -> %s",
+                              chunk_idx + 1, end - start, sz, final.name)
+
+                # update estimator for next chunk
+                observed_mbpp = sz / max(1, (end - start))
+                ema_mbpp = 0.5 * ema_mbpp + 0.5 * observed_mbpp
+                est_pages = max(1, int(max_file_size_mb / max(ema_mbpp, 1e-6) * safety))
+
+                cur = end
+                chunk_idx += 1
+
+            if src_doc: src_doc.close()
+            dt = (datetime.now() - t0).total_seconds()
+            return self._success(src, total_pages, files, pages_list, sizes, meta, dt)
+
+        except Exception as e:
+            self.log.exception("Split by size failed")
+            try:
+                if src_doc: src_doc.close()
+            except Exception:
+                pass
+            return self._fail(str(e), src)
+
+    # --- manifest & result helpers ---
+    def _success(
+        self,
+        pdf_path: Path,
+        total_pages: int,
+        chunk_files: List[str],
+        chunk_pages: List[int],
+        chunk_sizes: List[float],
+        metadata: Dict[str, Any],
+        processing_time: float,
+    ) -> SplitResult:
+        if self.cfg.create_manifest and chunk_files:
+            out_dir = Path(chunk_files[0]).parent
+            self._create_manifest(pdf_path, out_dir, chunk_files, chunk_pages, chunk_sizes, metadata)
+
+        return SplitResult(
+            original_file=str(pdf_path),
+            total_pages=total_pages,
+            total_chunks=len(chunk_files),
+            chunk_files=chunk_files,
+            chunk_pages=chunk_pages,
+            chunk_sizes=chunk_sizes,
+            metadata=metadata,
+            processing_time=processing_time,
+            success=True,
+        )
+
+    def _fail(self, msg: str, pdf_path: Path) -> SplitResult:
+        self.log.error("Failure: %s", msg)
+        return SplitResult(
+            original_file=str(pdf_path),
+            total_pages=0,
+            total_chunks=0,
+            chunk_files=[],
+            chunk_pages=[],
+            chunk_sizes=[],
+            metadata={},
+            processing_time=0.0,
+            success=False,
+            error_message=msg,
+        )
+
+    def _create_manifest(
+        self,
+        original_file: Path,
+        output_dir: Path,
+        chunk_files: List[str],
+        chunk_pages: List[int],
+        chunk_sizes: List[float],
+        metadata: Dict[str, Any],
+    ) -> None:
+        manifest = {
+            "operation": "pdf_split",
+            "timestamp": datetime.now().isoformat(),
+            "original_file": str(original_file),
+            "original_size_mb": self._file_size_mb(original_file),
+            "total_pages": sum(chunk_pages),
+            "total_chunks": len(chunk_files),
+            "chunks": [
+                {"file": f, "pages": p, "size_mb": s}
+                for f, p, s in zip(chunk_files, chunk_pages, chunk_sizes)
+            ],
+            "metadata": metadata,
+        }
+        mf = output_dir / "split_manifest.json"
+        with open(mf, "w", encoding="utf-8") as f:
+            json.dump(manifest, f, indent=2, ensure_ascii=False)
+        self.log.info("Manifest created: %s", mf)
+
+
+# ---------- CLI ----------
+def _infer_ticker(pdf_file: str, explicit: Optional[str]) -> Optional[str]:
+    if explicit:
+        return explicit
+    parts = Path(pdf_file).parts
+    if len(parts) >= 3 and parts[0] == "data" and parts[1] == "raw":
+        return parts[2]
+    return None
+
+
+def main() -> None:
+    print("=" * 60)
+    print("PDF Splitter Utility (Fast & Predictable)")
+    print("Break large PDFs into smaller, manageable chunks")
+    print("=" * 60)
+
+    p = argparse.ArgumentParser(description="Split large PDF files into smaller chunks")
+    p.add_argument("pdf_file", type=str, help="Path to PDF file to split")
+    p.add_argument("--pages", type=int, default=50, help="Pages per chunk (default: 50)")
+    p.add_argument("--size", type=float, default=None, help="Max file size per chunk in MB")
+    p.add_argument("--ticker", type=str, default=None, help="Company ticker for output path")
+    p.add_argument("--output", type=str, default="data/raw",
+                   help="Base output dir (default: data/raw). Final path: {output}/{ticker}/pdf/split_pdfs/")
+    p.add_argument("--log-level", type=str, default="INFO", help="DEBUG, INFO, WARNING, ERROR")
+    p.add_argument("--engine", type=str, default="auto", choices=["auto", "pymupdf", "pypdf", "qpdf"],
+                   help="Backend engine (default: auto)")
+    p.add_argument("--qpdf-path", type=str, default="qpdf", help="qpdf binary name/path if using engine=qpdf")
+    args = p.parse_args()
+
+    cfg = SplitConfig(
+        pages_per_chunk=args.pages,
+        max_file_size_mb=args.size,
+        output_base_dir=args.output,
+        log_level=args.log_level,
+        engine=args.engine,
+        qpdf_path=args.qpdf_path,
+    )
+    splitter = PDFSplitter(cfg)
+    ticker = _infer_ticker(args.pdf_file, args.ticker)
+
+    try:
+        if args.size:
+            print(f"\nSplitting {args.pdf_file} with target chunk size ≤ {args.size:.2f} MB…")
+            res = splitter.split_by_file_size(args.pdf_file, args.size, ticker)
+        else:
+            print(f"\nSplitting {args.pdf_file} into {args.pages}-page chunks…")
+            res = splitter.split_by_page_count(args.pdf_file, args.pages, ticker)
+
+        if res.success:
+            print("\n✅ Split completed successfully!")
+            print(f"   Original pages:  {res.total_pages}")
+            print(f"   Total chunks:    {res.total_chunks}")
+            print(f"   Processing time: {res.processing_time:.2f} seconds")
+            print("\nChunk details:")
+            for i, (f, pgs, mb) in enumerate(zip(res.chunk_files, res.chunk_pages, res.chunk_sizes), start=1):
+                print(f"   {i:02d}. {Path(f).name}: {pgs} pages, {mb:.2f} MB")
+        else:
+            print(f"\n❌ Split failed: {res.error_message}")
+            sys.exit(1)
+    except Exception as e:
+        print(f"\n❌ Split failed: {e}")
+        sys.exit(1)
+
+
+if __name__ == "__main__":
+    main()