--- conflicted
+++ resolved
@@ -1,181 +1,119 @@
-ssh -i ~/.ssh/assignment_03.pem ubuntu@18.219.43.192
-
-cd Assignment_03
-source .venv/bin/activate
-uvicorn pilots.main_api:app --host 0.0.0.0 --port 8000
-streamlit run pilots/chat_app.py --server.port 8501 --server.address 0.0.0.0
-
-
-FastAPI: http://18.219.43.192:8000/docs
-Streamlit: http://18.219.43.192:8501
-
-
-
------------------------------------------------ LAB - 01 -------------------------------------
-
-# Step 1
-## Spliting pdf
-python src/parse/pdf_splitter.py data/raw/FINTBX/pdf/fintbx.pdf --size 3 --output data/raw
-
-## Parsing 
-# It creates parsing_provenance.json
-# It reads the downloaded pdf's and parses into text, tables, figures,.. etc using Docling
-python src/parse/docling_extractor.py NVDA --pdf Q4FY25-CFO-Commentary.pdf
-
-python diagnose_structure.py
-
-python inspect_doc.py 2>&1 | sed -n '1,200p'
-
-python test_extraction.py 2>&1 | tail -60
-
-python inspect_page_image.py 2>&1 | grep -v "INFO -"
-
-python src/parse/pdf_reconstructor.py
-
-python src/parse/docling_extractor_v2.py FINTBX/pdf/split_pdfs --pdf fintbx_part_001.pdf
-
-# Works a little better 
-python src/parse/pdf_generator_v2.py "data/parsed/FINTBX/fintbx_part_001/docling_extraction_results.json"
-
-
-#
-
-
-# Does chunking part of Lab 1 
-
-# Gives a summary of pinecone integration
-python src/rag/pinecone_integration.py
-
-
-# Ingestion into Pinecone - inserts vectors into 
-python src/rag/ingest_to_pinecone.py
-
-
-
-# This is one way to run the FastAPI server 
-python -m uvicorn backends.rag_fastapi_server:app --reload --host localhost --port 8000
-
-
------------------------------------------------ LAB - 02 -------------------------------------
-
-<<<<<<< HEAD
-
-
-
-
-
-
-
------------------------------------------------ LAB - 04 -------------------------------------
-
-# Installation
-pip install psycopg2-binary wikipedia instructor langchain-openai pinecone fastapi uvicorn python-dotenv streamlit
-
-
-# Database Setup:
-createdb concept_db
-
-# Run the Server:
-python enhanced_fastapi_server.py
-
-Alternate way
-python -m src.backends.enhanced_fastapi_server
-
-
-
-# To run backend
-python run_fastapi.py
-
-pip install -U pip pip-tools pipdeptree
-
-
-
-
-
-
-
-
-
-
-
-
-
-
-
-
-
-
-
-
------------------------------------------------ Prompt Text -------------------------------------
-"""
-Based on the following content about "{concept_term}", extract and structure the key financial information,
-Provide comprehensive, accurate financial information. 
-
-Content:
-{content}
-
-Please create a detailed financial concept note with all required fields.
-Ensure the confidence_score results the quality and completeness of extracted information.
-"""
-=======
-(.venv_secondary) enigmasentry@enigmasentry:/mnt/c/Users/enigm/OneDrive/Documents/NortheasternAssignments/09_BigDataIntelAnlytics/Assignments/Assignment_03$ python pilots/rag_lc.py
-Traceback (most recent call last):
-  File "/mnt/c/Users/enigm/OneDrive/Documents/NortheasternAssignments/09_BigDataIntelAnlytics/Assignments/Assignment_03/pilots/rag_lc.py", line 6, in <module>
-    from langchain_pinecone import PineconeVectorStore
-ModuleNotFoundError: No module named 'langchain_pinecone'
-(.venv_secondary) enigmasentry@enigmasentry:/mnt/c/Users/enigm/OneDrive/Documents/NortheasternAssignments/09_BigDataIntelAnlytics/Assignments/Assignment_03$ uv pip install langchain_pinecone
-Using Python 3.11.13 environment at: .venv_secondary
-Resolved 49 packages in 1.09s
-Prepared 4 packages in 3.92s
-Uninstalled 2 packages in 1.00s                                                                                         
-░░░░░░░░░░░░░░░░░░░░ [0/14] Installing wheels...                                                                        warning: Failed to hardlink files; falling back to full copy. This may lead to degraded performance.                    
-         If the cache and target directories are on different filesystems, hardlinking may not be supported.            
-         If this is intentional, set `export UV_LINK_MODE=copy` or use `--link-mode=copy` to suppress this warning.     
-Installed 14 packages in 6.53s
- + aiohappyeyeballs==2.6.1
- + aiohttp==3.13.1
- + aiohttp-retry==2.9.1
- + aiosignal==1.4.0
- + attrs==25.4.0
- + frozenlist==1.8.0
- - langchain-core==1.0.0
- + langchain-core==0.3.79
- - langchain-openai==1.0.0
- + langchain-openai==0.3.35
- + langchain-pinecone==0.2.12
- + multidict==6.7.0
- + numpy==2.3.4
- + propcache==0.4.1
- + simsimd==6.5.3
- + yarl==1.22.0
-
-
-
-
-
- streamlit run pilots/rag_streamlit_app.py
-
-To run docling_extractor_v2.py
-Note: If ping/curl fail, you can try temporarily switching resolver to Google DNS (careful — this overwrites resolv.conf):
-sudo bash -c 'echo "nameserver 8.8.8.8" > /etc/resolv.conf'
-
--->Fix DNS / enable network (if you want downloads to work)
-
-Verify DNS name resolution and internet access from the WSL session:
- ping -c 3 www.modelscope.cn 
- curl -I https://www.modelscope.cn/models/RapidAI/RapidOCR/resolve/v3.4.0/resources/fonts/FZYTK.TTF
-
-Re-run extraction:
- python src/parse/docling_extractor_v2.py FINTBX/pdf/split_pdfs --pdf fintbx_part_001.pdf
-
-
----> If you later modify dependencies or your Dockerfile, rebuild the image manually:
-
-docker build -t assignment03:latest -f Dockerfile .
-
-
----> Then bring up your stack again without rebuilding:
-
-docker compose up -d --no-build
->>>>>>> 20be52ef
+ssh -i ~/.ssh/assignment_03.pem ubuntu@18.219.43.192
+
+cd Assignment_03
+source .venv/bin/activate
+uvicorn pilots.main_api:app --host 0.0.0.0 --port 8000
+streamlit run pilots/chat_app.py --server.port 8501 --server.address 0.0.0.0
+
+
+FastAPI: http://18.219.43.192:8000/docs
+Streamlit: http://18.219.43.192:8501
+
+
+
+----------------------------------------------- LAB - 01 -------------------------------------
+
+# Step 1
+## Spliting pdf
+python src/parse/pdf_splitter.py data/raw/FINTBX/pdf/fintbx.pdf --size 3 --output data/raw
+
+## Parsing 
+# It creates parsing_provenance.json
+# It reads the downloaded pdf's and parses into text, tables, figures,.. etc using Docling
+python src/parse/docling_extractor.py NVDA --pdf Q4FY25-CFO-Commentary.pdf
+
+python diagnose_structure.py
+
+python inspect_doc.py 2>&1 | sed -n '1,200p'
+
+python test_extraction.py 2>&1 | tail -60
+
+python inspect_page_image.py 2>&1 | grep -v "INFO -"
+
+python src/parse/pdf_reconstructor.py
+
+python src/parse/docling_extractor_v2.py FINTBX/pdf/split_pdfs --pdf fintbx_part_001.pdf
+
+# Works a little better 
+python src/parse/pdf_generator_v2.py "data/parsed/FINTBX/fintbx_part_001/docling_extraction_results.json"
+
+
+#
+
+
+# Does chunking part of Lab 1 
+
+# Gives a summary of pinecone integration
+python src/rag/pinecone_integration.py
+
+
+# Ingestion into Pinecone - inserts vectors into 
+python src/rag/ingest_to_pinecone.py
+
+
+
+# This is one way to run the FastAPI server 
+python -m uvicorn backends.rag_fastapi_server:app --reload --host localhost --port 8000
+
+
+----------------------------------------------- LAB - 02 -------------------------------------
+
+
+
+
+
+
+
+
+----------------------------------------------- LAB - 04 -------------------------------------
+
+# Installation
+pip install psycopg2-binary wikipedia instructor langchain-openai pinecone fastapi uvicorn python-dotenv streamlit
+
+
+# Database Setup:
+createdb concept_db
+
+# Run the Server:
+python enhanced_fastapi_server.py
+
+Alternate way
+python -m src.backends.enhanced_fastapi_server
+
+
+
+# To run backend
+python run_fastapi.py
+
+pip install -U pip pip-tools pipdeptree
+
+
+
+
+
+
+
+
+
+
+
+
+
+
+
+
+
+
+
+
+----------------------------------------------- Prompt Text -------------------------------------
+"""
+Based on the following content about "{concept_term}", extract and structure the key financial information,
+Provide comprehensive, accurate financial information. 
+
+Content:
+{content}
+
+Please create a detailed financial concept note with all required fields.
+Ensure the confidence_score results the quality and completeness of extracted information.
+"""